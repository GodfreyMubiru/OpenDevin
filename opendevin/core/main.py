import asyncio
import os
import sys
from typing import Callable, Type

import agenthub  # noqa F401 (we import this to get the agents registered)
from opendevin.controller import AgentController
from opendevin.controller.agent import Agent
from opendevin.controller.state.state import State
from opendevin.core.config import args, get_llm_config_arg
from opendevin.core.logger import opendevin_logger as logger
from opendevin.core.schema import AgentState
from opendevin.events import EventSource, EventStream, EventStreamSubscriber
from opendevin.events.action import MessageAction
from opendevin.events.event import Event
from opendevin.events.observation import AgentStateChangedObservation
from opendevin.llm.llm import LLM
from opendevin.runtime.sandbox import Sandbox
from opendevin.runtime.server.runtime import ServerRuntime


def read_task_from_file(file_path: str) -> str:
    """Read task from the specified file."""
    with open(file_path, 'r', encoding='utf-8') as file:
        return file.read()


def read_task_from_stdin() -> str:
    """Read task from stdin."""
    return sys.stdin.read()


async def main(
    task_str: str = '',
    exit_on_message: bool = False,
<<<<<<< HEAD
    fake_user_response_fn: Callable[[State | None], str] | None = None,
    sandbox: Sandbox | None = None,
) -> State | None:
=======
    fake_user_response_fn: Optional[Callable[[Optional[State]], str]] = None,
    sandbox: Optional[Sandbox] = None,
    runtime_tools_config: Optional[dict] = None,
) -> Optional[State]:
>>>>>>> dea9b5c2
    """Main coroutine to run the agent controller with task input flexibility.
    It's only used when you launch opendevin backend directly via cmdline.

    Args:
        task_str: The task to run.
        exit_on_message: quit if agent asks for a message from user (optional)
        fake_user_response_fn: An optional function that receives the current state (could be None) and returns a fake user response.
        sandbox: An optional sandbox to run the agent in.
    """

    # Determine the task source
    if task_str:
        task = task_str
    elif args.file:
        task = read_task_from_file(args.file)
    elif args.task:
        task = args.task
    elif not sys.stdin.isatty():
        task = read_task_from_stdin()
    else:
        raise ValueError('No task provided. Please specify a task through -t, -f.')

    # only one of model_name or llm_config is required
    if args.llm_config:
        # --llm_config
        # llm_config can contain any of the attributes of LLMConfig
        llm_config = get_llm_config_arg(args.llm_config)

        if llm_config is None:
            raise ValueError(f'Invalid toml file, cannot read {args.llm_config}')

        logger.info(
            f'Running agent {args.agent_cls} (model: {llm_config.model}, llm_config: {args.llm_config}) with task: "{task}"'
        )

        # create LLM instance with the given config
        llm = LLM(llm_config=llm_config)
    else:
        # --model-name model_name
        logger.info(
            f'Running agent {args.agent_cls} (model: {args.model_name}), with task: "{task}"'
        )
        llm = LLM(args.model_name)

    AgentCls: Type[Agent] = Agent.get_cls(args.agent_cls)
    agent = AgentCls(llm=llm)

    event_stream = EventStream('main')

    # restore agent state
    initial_state = None
    try:
        initial_state = State.restore_from_session('main')
    except Exception as e:
        print('Error restoring state', e)
    controller = AgentController(
        agent=agent,
        max_iterations=args.max_iterations,
        max_budget_per_task=args.max_budget_per_task,
        max_chars=args.max_chars,
        event_stream=event_stream,
        initial_state=initial_state,
    )
    runtime = ServerRuntime(event_stream=event_stream, sandbox=sandbox)
    runtime.init_sandbox_plugins(controller.agent.sandbox_plugins)
    runtime.init_runtime_tools(
        controller.agent.runtime_tools,
        is_async=False,
        runtime_tools_config=runtime_tools_config,
    )

    # browser eval specific
    # TODO: move to a better place
    if runtime.browser and runtime.browser.eval_dir:
        logger.info(f'Evaluation directory: {runtime.browser.eval_dir}')
        with open(
            os.path.join(runtime.browser.eval_dir, 'goal.txt'), 'r', encoding='utf-8'
        ) as f:
            task = f.read()
            logger.info(f'Dynamic Eval task: {task}')

    # init with the provided task or resume the conversation
    if initial_state is None:
        event_stream.add_event(MessageAction(content=task), EventSource.USER)
    else:
        event_stream.add_event(
            MessageAction(
                content="Let's get back on track. If you experienced errors before, do NOT resume your task. Ask me about it."
            ),
            EventSource.USER,
        )

    async def on_event(event: Event):
        if isinstance(event, AgentStateChangedObservation):
            if event.agent_state == AgentState.AWAITING_USER_INPUT:
                if exit_on_message:
                    message = '/exit'
                elif fake_user_response_fn is None:
                    message = input('Request user input >> ')
                else:
                    message = fake_user_response_fn(controller.get_state())
                action = MessageAction(content=message)
                event_stream.add_event(action, EventSource.USER)
            elif event.agent_state == AgentState.FINISHED:
                logger.info('Agent finished the task')
                controller.get_state().save_to_session('main')

    event_stream.subscribe(EventStreamSubscriber.MAIN, on_event)
    while controller.get_agent_state() not in [
        AgentState.FINISHED,
        AgentState.ERROR,
        AgentState.PAUSED,
        AgentState.STOPPED,
    ]:
        await asyncio.sleep(1)  # Give back control for a tick, so the agent can run

    # close when the task is done
    end_state = controller.get_state()
    end_state.save_to_session('main')
    await controller.close()
    runtime.close()
    return controller.get_state()


if __name__ == '__main__':
    asyncio.run(main())<|MERGE_RESOLUTION|>--- conflicted
+++ resolved
@@ -33,16 +33,10 @@
 async def main(
     task_str: str = '',
     exit_on_message: bool = False,
-<<<<<<< HEAD
     fake_user_response_fn: Callable[[State | None], str] | None = None,
     sandbox: Sandbox | None = None,
+    runtime_tools_config: dict | None = None,
 ) -> State | None:
-=======
-    fake_user_response_fn: Optional[Callable[[Optional[State]], str]] = None,
-    sandbox: Optional[Sandbox] = None,
-    runtime_tools_config: Optional[dict] = None,
-) -> Optional[State]:
->>>>>>> dea9b5c2
     """Main coroutine to run the agent controller with task input flexibility.
     It's only used when you launch opendevin backend directly via cmdline.
 
