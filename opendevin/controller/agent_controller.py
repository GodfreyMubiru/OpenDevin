import asyncio
from typing import Callable, List, Type

from agenthub.codeact_agent.codeact_agent import CodeActAgent
from opendevin import config
from opendevin.agent import Agent
from opendevin.controller.action_manager import ActionManager
from opendevin.events.action import (
    Action,
    AgentDelegateAction,
    AgentFinishAction,
    AgentTalkAction,
    NullAction,
)
from opendevin.events.action.tasks import TaskStateChangedAction
from opendevin.events.observation import (
    AgentDelegateObservation,
    AgentErrorObservation,
    NullObservation,
    Observation,
)
from opendevin.exceptions import (
    AgentMalformedActionError,
    AgentNoActionError,
    LLMOutputError,
    MaxCharsExceedError,
)
from opendevin.logger import opendevin_logger as logger
<<<<<<< HEAD
=======
from opendevin.observation import (
    AgentDelegateObservation,
    AgentErrorObservation,
    NullObservation,
    Observation,
    UserMessageObservation,
)
>>>>>>> 442ab737
from opendevin.plan import Plan
from opendevin.sandbox import DockerSSHBox
from opendevin.schema import TaskState
from opendevin.schema.config import ConfigType
from opendevin.state import State

MAX_ITERATIONS = config.get(ConfigType.MAX_ITERATIONS)
MAX_CHARS = config.get(ConfigType.MAX_CHARS)


class AgentController:
    id: str
    agent: Agent
    max_iterations: int
    action_manager: ActionManager
    callbacks: List[Callable]

    delegate: 'AgentController | None' = None
    state: State | None = None

    _task_state: TaskState = TaskState.INIT
    _cur_step: int = 0

    def __init__(
        self,
        agent: Agent,
        inputs: dict = {},
        sid: str = 'default',
        max_iterations: int = MAX_ITERATIONS,
        max_chars: int = MAX_CHARS,
        callbacks: List[Callable] = [],
    ):
        self.id = sid
        self.agent = agent
        self.max_iterations = max_iterations
        self.action_manager = ActionManager(self.id)
        self.max_chars = max_chars
        self.callbacks = callbacks
        # Initialize agent-required plugins for sandbox (if any)
        self.action_manager.init_sandbox_plugins(agent.sandbox_plugins)

        if isinstance(agent, CodeActAgent) and not isinstance(self.action_manager.sandbox, DockerSSHBox):
            logger.warning('CodeActAgent requires DockerSSHBox as sandbox! Using other sandbox that are not stateful (LocalBox, DockerExecBox) will not work properly.')

        self._await_user_message_queue: asyncio.Queue = asyncio.Queue()

    def update_state_for_step(self, i):
        if self.state is None:
            return
        self.state.iteration = i
        self.state.background_commands_obs = self.action_manager.get_background_obs()

    def update_state_after_step(self):
        if self.state is None:
            return
        self.state.updated_info = []

    def add_history(self, action: Action, observation: Observation):
        if self.state is None:
            return
        if not isinstance(action, Action):
            raise TypeError(
                f'action must be an instance of Action, got {type(action).__name__} instead'
            )
        if not isinstance(observation, Observation):
            raise TypeError(
                f'observation must be an instance of Observation, got {type(observation).__name__} instead'
            )
        self.state.history.append((action, observation))
        self.state.updated_info.append((action, observation))

    async def _run(self):
        if self.state is None:
            return

        if self._task_state != TaskState.RUNNING:
            raise ValueError('Task is not in running state')

        for i in range(self._cur_step, self.max_iterations):
            self._cur_step = i
            try:
                finished = await self.step(i)
                if finished:
                    self._task_state = TaskState.FINISHED
            except Exception:
                logger.error('Error in loop', exc_info=True)
                await self._run_callbacks(
                    AgentErrorObservation('Oops! Something went wrong while completing your task. You can check the logs for more info.'))
                await self.set_task_state_to(TaskState.STOPPED)
                break

            if self._task_state == TaskState.FINISHED:
                logger.info('Task finished by agent')
                await self.reset_task()
                break
            elif self._task_state == TaskState.STOPPED:
                logger.info('Task stopped by user')
                await self.reset_task()
                break
            elif self._task_state == TaskState.PAUSED:
                logger.info('Task paused')
                self._cur_step = i + 1
                await self.notify_task_state_changed()
                break

            if self._is_stuck():
                logger.info('Loop detected, stopping task')
                observation = AgentErrorObservation('I got stuck into a loop, the task has stopped.')
                await self._run_callbacks(observation)
                await self.set_task_state_to(TaskState.STOPPED)
                break

    async def setup_task(self, task: str, inputs: dict = {}):
        """Sets up the agent controller with a task.
        """
        self._task_state = TaskState.RUNNING
        await self.notify_task_state_changed()
        self.state = State(Plan(task))
        self.state.inputs = inputs

    async def start(self, task: str):
        """Starts the agent controller with a task.
        If task already run before, it will continue from the last step.
        """
        await self.setup_task(task)
        await self._run()

    async def resume(self):
        if self.state is None:
            raise ValueError('No task to resume')

        self._task_state = TaskState.RUNNING
        await self.notify_task_state_changed()

        await self._run()

    async def reset_task(self):
        self.state = None
        self._cur_step = 0
        self._task_state = TaskState.INIT
        self.agent.reset()
        await self.notify_task_state_changed()

    async def set_task_state_to(self, state: TaskState):
        self._task_state = state
        if state == TaskState.STOPPED:
            await self.reset_task()
        logger.info(f'Task state set to {state}')

    def get_task_state(self):
        """Returns the current state of the agent task."""
        return self._task_state

    async def notify_task_state_changed(self):
        await self._run_callbacks(TaskStateChangedAction(self._task_state))

    async def add_user_message(self, message: UserMessageObservation):
        if self.state is None:
            return

        if self._task_state == TaskState.AWAITING_USER_INPUT:
            self._await_user_message_queue.put_nowait(message)

            # set the task state to running
            self._task_state = TaskState.RUNNING
            await self.notify_task_state_changed()

        elif self._task_state == TaskState.RUNNING:
            self.add_history(NullAction(), message)

        else:
            raise ValueError(f'Task (state: {self._task_state}) is not in a state to add user message')

    async def wait_for_user_input(self) -> UserMessageObservation:
        self._task_state = TaskState.AWAITING_USER_INPUT
        await self.notify_task_state_changed()
        # wait for the next user message
        if len(self.callbacks) == 0:
            logger.info('Use STDIN to request user message as no callbacks are registered', extra={'msg_type': 'INFO'})
            message = input('Request user input [type /exit to stop interaction] >> ')
            user_message_observation = UserMessageObservation(message)
        else:
            user_message_observation = await self._await_user_message_queue.get()
            self._await_user_message_queue.task_done()
        return user_message_observation

    async def start_delegate(self, action: AgentDelegateAction):
        AgentCls: Type[Agent] = Agent.get_cls(action.agent)
        agent = AgentCls(llm=self.agent.llm)
        self.delegate = AgentController(
            sid=self.id + '-delegate',
            agent=agent,
            max_iterations=self.max_iterations,
            max_chars=self.max_chars,
            callbacks=self.callbacks,
        )
        task = action.inputs.get('task') or ''
        await self.delegate.setup_task(task, action.inputs)

    async def step(self, i: int) -> bool:
        if self.state is None:
            raise ValueError('No task to run')
        if self.delegate is not None:
            delegate_done = await self.delegate.step(i)
            if delegate_done:
                outputs = self.delegate.state.outputs if self.delegate.state else {}
                obs: Observation = AgentDelegateObservation(content='', outputs=outputs)
                self.add_history(NullAction(), obs)
                self.delegate = None
                self.delegateAction = None
            return False

        logger.info(f'STEP {i}', extra={'msg_type': 'STEP'})
        if i == 0:
            logger.info(self.state.plan.main_goal, extra={'msg_type': 'PLAN'})
        if self.state.num_of_chars > self.max_chars:
            raise MaxCharsExceedError(self.state.num_of_chars, self.max_chars)

        log_obs = self.action_manager.get_background_obs()
        for obs in log_obs:
            self.add_history(NullAction(), obs)
            await self._run_callbacks(obs)
            logger.info(obs, extra={'msg_type': 'BACKGROUND LOG'})

        self.update_state_for_step(i)
        action: Action = NullAction()
        observation: Observation = NullObservation('')
        try:
            action = self.agent.step(self.state)
            if action is None:
                raise AgentNoActionError('No action was returned')
        except (AgentMalformedActionError, AgentNoActionError, LLMOutputError) as e:
            observation = AgentErrorObservation(str(e))
        logger.info(action, extra={'msg_type': 'ACTION'})

        self.update_state_after_step()

        await self._run_callbacks(action)

        # whether to await for user messages
        if isinstance(action, AgentTalkAction):
            # await for the next user messages
            user_message_observation = await self.wait_for_user_input()
            logger.info(user_message_observation, extra={'msg_type': 'OBSERVATION'})
            self.add_history(action, user_message_observation)
            return False

        finished = isinstance(action, AgentFinishAction)
        if finished:
            self.state.outputs = action.outputs  # type: ignore[attr-defined]
            logger.info(action, extra={'msg_type': 'INFO'})
            return True

        if isinstance(observation, NullObservation):
            observation = await self.action_manager.run_action(action, self)

        if not isinstance(observation, NullObservation):
            logger.info(observation, extra={'msg_type': 'OBSERVATION'})

        self.add_history(action, observation)
        await self._run_callbacks(observation)
        return False

    async def _run_callbacks(self, event):
        if event is None:
            return
        for callback in self.callbacks:
            idx = self.callbacks.index(callback)
            try:
                await callback(event)
            except Exception as e:
                logger.exception(f'Callback error: {e}, idx: {idx}')
        await asyncio.sleep(
            0.001
        )  # Give back control for a tick, so we can await in callbacks

    def get_state(self):
        return self.state

    def _is_stuck(self):
        if self.state is None or self.state.history is None or len(self.state.history) < 3:
            return False

        # if the last three (Action, Observation) tuples are too repetitive
        # the agent got stuck in a loop
        if all(
            [self.state.history[-i][0] == self.state.history[-3][0] for i in range(1, 3)]
        ):
            # it repeats same action, give it a chance, but not if:
            if (all
                    (isinstance(self.state.history[-i][1], NullObservation) for i in range(1, 4))):
                # same (Action, NullObservation): like 'think' the same thought over and over
                logger.debug('Action, NullObservation loop detected')
                return True
            elif (all
                  (isinstance(self.state.history[-i][1], AgentErrorObservation) for i in range(1, 4))):
                # (NullAction, AgentErrorObservation): errors coming from an exception
                # (Action, AgentErrorObservation): the same action getting an error, even if not necessarily the same error
                logger.debug('Action, AgentErrorObservation loop detected')
                return True

        return False<|MERGE_RESOLUTION|>--- conflicted
+++ resolved
@@ -18,6 +18,7 @@
     AgentErrorObservation,
     NullObservation,
     Observation,
+    UserMessageObservation,
 )
 from opendevin.exceptions import (
     AgentMalformedActionError,
@@ -26,16 +27,6 @@
     MaxCharsExceedError,
 )
 from opendevin.logger import opendevin_logger as logger
-<<<<<<< HEAD
-=======
-from opendevin.observation import (
-    AgentDelegateObservation,
-    AgentErrorObservation,
-    NullObservation,
-    Observation,
-    UserMessageObservation,
-)
->>>>>>> 442ab737
 from opendevin.plan import Plan
 from opendevin.sandbox import DockerSSHBox
 from opendevin.schema import TaskState
