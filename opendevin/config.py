import argparse
import logging
import os
import pathlib
<<<<<<< HEAD
=======
import platform

import toml
>>>>>>> 0ad2b55e
from dotenv import load_dotenv

from opendevin.schema import ConfigType

logger = logging.getLogger(__name__)

DEFAULT_CONTAINER_IMAGE = 'ghcr.io/opendevin/sandbox'
if os.getenv('OPEN_DEVIN_BUILD_VERSION'):
    DEFAULT_CONTAINER_IMAGE += ':' + (os.getenv('OPEN_DEVIN_BUILD_VERSION') or '')
else:
    DEFAULT_CONTAINER_IMAGE += ':main'

load_dotenv()

DEFAULT_CONFIG: dict = {
    ConfigType.LLM_API_KEY: None,
    ConfigType.LLM_BASE_URL: None,
    ConfigType.WORKSPACE_BASE: os.getcwd(),
    ConfigType.WORKSPACE_MOUNT_PATH: None,
    ConfigType.WORKSPACE_MOUNT_PATH_IN_SANDBOX: '/workspace',
    ConfigType.WORKSPACE_MOUNT_REWRITE: None,
    ConfigType.CACHE_DIR: '/tmp/cache',  # '/tmp/cache' is the default cache directory
    ConfigType.LLM_MODEL: 'gpt-3.5-turbo-1106',
    ConfigType.SANDBOX_CONTAINER_IMAGE: DEFAULT_CONTAINER_IMAGE,
    ConfigType.RUN_AS_DEVIN: 'true',
    ConfigType.LLM_EMBEDDING_MODEL: 'local',
    ConfigType.LLM_EMBEDDING_BASE_URL: None,
    ConfigType.LLM_EMBEDDING_DEPLOYMENT_NAME: None,
    ConfigType.LLM_API_VERSION: None,
    ConfigType.LLM_NUM_RETRIES: 5,
    ConfigType.LLM_RETRY_MIN_WAIT: 3,
    ConfigType.LLM_RETRY_MAX_WAIT: 60,
    ConfigType.MAX_ITERATIONS: 100,
    ConfigType.AGENT_MEMORY_MAX_THREADS: 2,
    ConfigType.AGENT_MEMORY_ENABLED: False,
    ConfigType.LLM_TIMEOUT: None,
    ConfigType.LLM_MAX_RETURN_TOKENS: None,
    # GPT-4 pricing is $10 per 1M input tokens. Since tokenization happens on LLM side,
    # we cannot easily count number of tokens, but we can count characters.
    # Assuming 5 characters per token, 5 million is a reasonable default limit.
    ConfigType.MAX_CHARS: 5_000_000,
    ConfigType.AGENT: 'MonologueAgent',
    ConfigType.E2B_API_KEY: '',
    ConfigType.SANDBOX_TYPE: 'ssh',  # Can be 'ssh', 'exec', or 'e2b'
    ConfigType.USE_HOST_NETWORK: 'true',
    ConfigType.SSH_HOSTNAME: 'localhost',
    ConfigType.DISABLE_COLOR: 'false',
    ConfigType.SANDBOX_USER_ID: os.getuid() if hasattr(os, 'getuid') else None,
    ConfigType.SANDBOX_TIMEOUT: 120,
    ConfigType.GITHUB_TOKEN: None
}

config_str = ''
if os.path.exists('config.toml'):
    with open('config.toml', 'rb') as f:
        config_str = f.read().decode('utf-8')


def int_value(value, default, config_key):
    # FIXME use a library
    try:
        return int(value)
    except ValueError:
        logger.warning(f'Invalid value for {config_key}: {value} not applied. Using default value {default}')
        return default


tomlConfig = toml.loads(config_str)
config = DEFAULT_CONFIG.copy()
for k, v in config.items():
    if k in os.environ:
        config[k] = os.environ[k]
    elif k in tomlConfig:
        config[k] = tomlConfig[k]
    if k in [ConfigType.LLM_NUM_RETRIES, ConfigType.LLM_RETRY_MIN_WAIT, ConfigType.LLM_RETRY_MAX_WAIT]:
        config[k] = int_value(config[k], v, config_key=k)

# In local there is no sandbox, the workspace will have the same pwd as the host
if config[ConfigType.SANDBOX_TYPE] == 'local':
    config[ConfigType.WORKSPACE_MOUNT_PATH_IN_SANDBOX] = config[ConfigType.WORKSPACE_MOUNT_PATH]

def get_parser():
    parser = argparse.ArgumentParser(
        description='Run an agent with a specific task')
    parser.add_argument(
        '-d',
        '--directory',
        type=str,
        help='The working directory for the agent',
    )
    parser.add_argument(
        '-t', '--task', type=str, default='', help='The task for the agent to perform'
    )
    parser.add_argument(
        '-f',
        '--file',
        type=str,
        help='Path to a file containing the task. Overrides -t if both are provided.',
    )
    parser.add_argument(
        '-c',
        '--agent-cls',
        default=config.get(ConfigType.AGENT),
        type=str,
        help='The agent class to use',
    )
    parser.add_argument(
        '-m',
        '--model-name',
        default=config.get(ConfigType.LLM_MODEL),
        type=str,
        help='The (litellm) model name to use',
    )
    parser.add_argument(
        '-i',
        '--max-iterations',
        default=config.get(ConfigType.MAX_ITERATIONS),
        type=int,
        help='The maximum number of iterations to run the agent',
    )
    parser.add_argument(
        '-n',
        '--max-chars',
        default=config.get(ConfigType.MAX_CHARS),
        type=int,
        help='The maximum number of characters to send to and receive from LLM per task',
    )
    return parser


def parse_arguments():
    parser = get_parser()
    args, _ = parser.parse_known_args()
    if args.directory:
        config[ConfigType.WORKSPACE_BASE] = os.path.abspath(args.directory)
        print(f'Setting workspace base to {config[ConfigType.WORKSPACE_BASE]}')
    return args


args = parse_arguments()


def finalize_config():
    if config.get(ConfigType.WORKSPACE_MOUNT_REWRITE) and not config.get(ConfigType.WORKSPACE_MOUNT_PATH):
        base = config.get(ConfigType.WORKSPACE_BASE) or os.getcwd()
        parts = config[ConfigType.WORKSPACE_MOUNT_REWRITE].split(':')
        config[ConfigType.WORKSPACE_MOUNT_PATH] = base.replace(parts[0], parts[1])

    if config.get(ConfigType.WORKSPACE_MOUNT_PATH) is None:
        config[ConfigType.WORKSPACE_MOUNT_PATH] = os.path.abspath(config[ConfigType.WORKSPACE_BASE])

<<<<<<< HEAD
    config[ConfigType.USE_HOST_NETWORK] = config[ConfigType.USE_HOST_NETWORK].lower() == 'true'
=======
    if config.get(ConfigType.LLM_EMBEDDING_BASE_URL) is None:
        config[ConfigType.LLM_EMBEDDING_BASE_URL] = config.get(ConfigType.LLM_BASE_URL)

    USE_HOST_NETWORK = config[ConfigType.USE_HOST_NETWORK].lower() != 'false'
    if USE_HOST_NETWORK and platform.system() == 'Darwin':
        logger.warning(
            'Please upgrade to Docker Desktop 4.29.0 or later to use host network mode on macOS. '
            'See https://github.com/docker/roadmap/issues/238#issuecomment-2044688144 for more information.'
        )
    config[ConfigType.USE_HOST_NETWORK] = USE_HOST_NETWORK

    if config.get(ConfigType.WORKSPACE_MOUNT_PATH) is None:
        config[ConfigType.WORKSPACE_MOUNT_PATH] = config.get(ConfigType.WORKSPACE_BASE)
>>>>>>> 0ad2b55e


finalize_config()


def get(key: ConfigType, required: bool = False):
    """
    Get a key from the environment variables or config.toml or default configs.
    """
    if not isinstance(key, ConfigType):
        raise ValueError(f"key '{key}' must be an instance of ConfigType Enum")
    value = config.get(key)
    if not value and required:
        raise KeyError(f"Please set '{key}' in `config.toml` or `.env`.")
    return value


_cache_dir = config.get(ConfigType.CACHE_DIR)
if _cache_dir:
    pathlib.Path(_cache_dir).mkdir(parents=True, exist_ok=True)<|MERGE_RESOLUTION|>--- conflicted
+++ resolved
@@ -2,12 +2,9 @@
 import logging
 import os
 import pathlib
-<<<<<<< HEAD
-=======
 import platform
 
 import toml
->>>>>>> 0ad2b55e
 from dotenv import load_dotenv
 
 from opendevin.schema import ConfigType
@@ -159,9 +156,6 @@
     if config.get(ConfigType.WORKSPACE_MOUNT_PATH) is None:
         config[ConfigType.WORKSPACE_MOUNT_PATH] = os.path.abspath(config[ConfigType.WORKSPACE_BASE])
 
-<<<<<<< HEAD
-    config[ConfigType.USE_HOST_NETWORK] = config[ConfigType.USE_HOST_NETWORK].lower() == 'true'
-=======
     if config.get(ConfigType.LLM_EMBEDDING_BASE_URL) is None:
         config[ConfigType.LLM_EMBEDDING_BASE_URL] = config.get(ConfigType.LLM_BASE_URL)
 
@@ -172,11 +166,6 @@
             'See https://github.com/docker/roadmap/issues/238#issuecomment-2044688144 for more information.'
         )
     config[ConfigType.USE_HOST_NETWORK] = USE_HOST_NETWORK
-
-    if config.get(ConfigType.WORKSPACE_MOUNT_PATH) is None:
-        config[ConfigType.WORKSPACE_MOUNT_PATH] = config.get(ConfigType.WORKSPACE_BASE)
->>>>>>> 0ad2b55e
-
 
 finalize_config()
 
